<<<<<<< HEAD
### Upcoming

 - improvements to the real-time profile editor
 - `hours_elapsed()` is a function in profile expressions
 - `log` in experiment profiles now uses expressions.

### 24.7.5
=======
### 24.7.5 & 24.7.6
>>>>>>> fdcfd160

Hotfix release for 24.7.3. This pins numpy to be less than 2.0 🫤


### 24.7.3

#### Enhancements
 - A new live preview in the UI's experiment profile editor. This preview tool is useful for getting immediate feedback when writing a profile. We'll keep on adding to this to improve the edit-profile workflow - please send us feedback!
 - new `when` action type in experiment profiles that will execute an action (or list of actions) when some expression is true. For example, start a chemostat when a threshold OD is first achieved, log a message when event is triggered, or monitor a bioreactor parameter and execute an action if it goes out of bounds.
 - New config `turbidostat.config` that can be used to modify some internal turbidostat settings:
   ```
   [turbidostat.config]
   signal_channel=2
   od_smoothing_ema=0.5
   ```
 - Better user interaction on the Pioreactors page when the assigned experiment and "viewing" experiment are different.
 - Select / Deselect all Pioreactors to assign to an experiment faster.
 - Added `unit()` function to experiment profiles expressions that returns the unit name the expression is evaluated for. Ex: `if: ${{ unit() == worker01 }}`.
 - Added `job_name()` function to experiment profiles expressions that returns the job_name the expression is evaluated for. Ex: `if: ${{ job_name() == stirring }}`.
 - Added `experiment()` function to experiment profiles expressions that returns the experiment the expression is evaluated for. Ex: `if: ${{ experiment() == exp001 }}`.

#### Breaking changes
 - significant web backend API changes! See list of rules in docs.

#### Bug fixes
 - Fix UI code editor from being unresponsive when all the text was removed.
 - Experiment profiles won't be overwritten if providing the same filename as an existing profile.


### 24.6.10

#### Enhancements
 - we changed the "auto" algorithm for picking a good `ir_led_intensity`. We now try to maximize the intensity, up to some constraints around saturating ADCs, LED longevity, and signal. In general, we expect a higher IR intensity, but this will help with noise and detecting lower signals.
 - More improvements on the Pioreactor-specific page: added charts and a logs table.
 - Added a "retry failed tests" to the UI's self-test dialog.
 - `pio run self_test` has a new flag `--retry-failed` to only retry tests that failed in the previous run (if any).
 - better clean up when a worker is removed from a cluster.
 - reduce the mosquitto logs to reduce writes to disk and speed up connections.
 - Use lexicographical ordering for all displays of workers in the UI
 - **This only applies to new installed images, and not updates.** Updated to the latest RPI image, 2024-03-15, -> linux kernel update to 6.6. Recent versions of linux have improved support for usb wifi devices.
 - **This only applies to new installed images, and not updates.** leader-only images will install worker Python libraries.
 - **This only applies to new installed images, and not updates.** all experiment data will be deleted when the experiment is deleted.
 - performance improvements

#### Breaking changes
 - Changed the web backend API endpoints for time-series, logs, shutdown, reboot, and plugins to be more RESTful. See docs for updated rules in the docs.

#### Bug fixes
 - fix performing an "undo" when editing the config.ini and experiment profiles.
 - fix **Pioreactor v1.1** bug when change target temperature mid cycle causing the inferred temperature to change significantly.
 - if a worker disconnected from the network, messages are queued in memory until the network reconnects. This has two problems. The first is that there is a finite amount of memory, and we don't want to OOM. The second is that when the worker(s) reconnect, there is a flurry of messages. For some jobs that use messages as events, this can cause multiple triggers in quick succession. We've added some logic that helps avoid these situations:
    1. we max the queue of unsent messages to 100 (arbitrary)
    2. in important jobs, like temperature automations, it will only respond to "recent" messages and not old messages.

### 24.5.31

#### Highlights
 - New /pioreactor/`worker-name` page in the UI for a detailed view of an individual Pioreactor, including a realtime visualization of the Pioreactor!

#### Enhancements
 - UI backend now supports external MQTT broker. This configuration lives in the same place as the existing MQTT settings: in the config.ini, under `[mqtt]`.
 - Added groupings on the Experiment drop down to organize "Active" and "Inactive" experiments. An active experiment has >= 1 Pioreactor assigned to it.

#### Breaking changes
 - New log topic that partitions by the level. This should make subscribers to the log topic slimmer (like the UI, who previously would have to accept _all_ messages and filter to what they needed). Should result in a performance increase.

#### Bug fixes
 - Fix for Pioreactors page when _no workers are added to the cluster_.
 - Fix for UI labels when trying to remove labels from Pioreactors.
 - Improvements to REF self-tests.


### 24.5.22

#### Enhancements
 - Significant performance increase by using `force_turbo=1` in the Raspberry Pi. Expect a noticeable improvement in interacting with the Pioreactor. This pushes the Pi to always run "hot" (but we aren't overclocking). This does slightly increase the Pi's internal temperature, so be wary about putting the Pioreactor in very hot environment. _This settings requires a reboot to take affect._
 - adding support for changing the port and protocol of the Pioreactor UI webserver in the software. Add the following to your config.ini:
    ```
    [ui]
    port=80
    proto=http
    ```
   This doesn't _set_ the port and proto, that involves changing settings in the lighttpd configuration.

#### Bug fixes
 - more sane defaults for OD reading for v1.1 when using `auto`.
 - fix `pios plugins uninstall`
 - fix leader not correctly being identified in `pio workers status`
 - For RPi Zero W (first gen), sometimes the load_rp2040 script was failing. A new script will retry a few times. This only applies to new images.
 - fix `pio workers update-active` using the wrong HTTP verb.
 - Fix using ethernet cable to connect Pioreactor to a router: a new simple ethernet nmconnection has been added, and has higher connection priority than the PioreactorLocalLink nmconnection.
 - Fix race conditions occurring between stirring and growth-rate when they were started too quickly.

#### Known issues

 - When the local access point would start on a fresh boot, the SSID would start as `pioreactor`, and then change to `pioreactor-<leader-name>` after the next reboot.


### 24.5.13

#### Enhancements
 - UI chart legend's will support more than 8 Pioreactors.
 - UI chart colors are consistent across charts in the Overview.
 - reduce the severity of some messages, so there will be less pop-ups in the UI.
 - UI performance improvements.
   - Upgraded to React 18.3.1
   - Removed unused dependencies
 - UI's code sections use syntax-highlighting and other nicer features for editing yaml and ini files.
 - App performance improvements
   - Upgrade paho-mqtt to 2.1
   - faster `pio kill`
   - faster job start from UI
 - more humane error messages.
 - updated temperature inference model.
 - added exponentiation `**` to profile expressions. Ex: `${{ pio1:growth_rate_calculating:growth_rate.growth_rate ** 0.5 }}`
 - added `random()` to profile expressions. This returns a number between 0 and 1. Ex: `${{ 25 + 25 * random() }}`


#### Bug fixes
 - fix `pio plugins` not working on workers.
 - fix `enable_dodging_od=0` for background jobs that can dodge OD.
 - fix PWM jobs not cleaning up correctly if too many jobs try to end at the same time.
 - fix `pio kill` not returning the correct count of jobs being killed.
 - fix older Pioreactor HATs, with the ADS1115 chip, not have the method `from_voltage_to_raw_precise`.
 - fix "Manage all" not sending the correct dosing command to workers.

### 24.5.1

#### Highlights

 - initial support for Pioreactor 20ml v1.1! This is our latest iteration of Pioreactor. Even though it's a minor 0.x release, there's lots of positives about it. We encourage you to check out the upgrade kit [here](https://pioreactor.com/collections/upgrade-kits/products/pioreactor-20ml-v1-1-upgrade-kit).
 - some further support for tracking the model and version of the Pioreactor you are using. Users can change the version in the config file. For example:
   ```
   [pioreactor]
   model=pioreactor_20ml
   version=1.1
   ```
   If you have a mixed cluster (some 1.0, some 1.1), then you should put this configuration in the _unit specific_ config files.
 - For v1.1: New temperature inference algorithm makes reaching the `thermostat` setpoint quicker, and the Pioreactor can reach higher temperatures (our internal testing could easily reach up to 45C in a cool room). This algorithm uses the magic of ✨statistics✨. We may update the themostat PID values in the future, but the default ones work okay for now. A Pioreactor v1.0 update for this algorithm should come out soon, too.

 #### Enhancements

 - When using `turbidostat`, there is now a small moving average filter on the raw OD readings. This will prevent the turbidostat from firing when an OD outlier occurs.
 - MQTT data is no long persisted between leader power-cycles. This was the cause of a lot of bad UI state issues where users couldn't interact with the Pioreactor via the UI after a power-cycle (intentional or not). We originally persisted the data since we previously used MQTT as more like a database, but our engineering style has moved away from that idea, and we now only use MQTT for "ephemeral" data. Taking out the persistent MQTT data forces this style change. Users shouldn't notice anything different.
 - The leader is now the source-of-truth for the cluster's clocks. For example, when a worker boots up, it will ask the leader what the time is, and will periodically continue asking. If the leader has access to the internet, it will pull the correct time (and periodically continue asking). If the leader doesn't have access to the internet, it will use the default time on the Pi. This solves the problem of workers' clocks getting out of sync when powered down, especially in a local-access-point network.

   ![](https://i.imgur.com/vt5gxyy.png)

 - Lots of small UI improvements, including accessibility, empty-state, and loading improvements.
 - Previously, we would "kick" stirring by forcing the DC% to 100% for a moment, and then increasing the running DC% slightly. Going forward, we'll actually try the following when the
 sensor fails to read a signal: _DC% to 0%_, then _DC% to 100%_, and then a slight increase in the DC%. Why?
    - If the mixing fan has stalled, setting the DC% to 0% does nothing, since the fan is already stopped.
    - If the mixing fan is running, but the stir bar isn't in sync, this step will align the stir bar and fan again.
    - If the mixing fan is running _too fast_, but the sensor isn't reading it, this allows for a small pause.
 - The recommend way to upgrade Pioreactors and clusters is now using _release archives_. We have more control over the upgrade process this way. However, users are still welcome use the command line, `pio update`, which is what we use in house.
 - A chart legend's in the UI now displays the entire name of the worker, if there is enough room.

#### Breaking changes

 - Temporary Pioreactor labels, set in the UI, are now unique across an experiment.
 - config `max_volume_to_warn` was removed, it's now hardcoded as 90% of `max_volume_to_stop`

#### Bug fixes

 - Fix `pio ...` commands that displayed the CLI options not working on workers.
 - Potential fix for heater continuing to be on after requested to be turned off.

### 24.4.11

#### Enhancements
 - Faster app start-up performance, which should translate to faster response times.
 - Log when workers change experiment assignments.
 - Log when workers change active status.
 - Adding `[pioreactor]` section to config.inis
 - improvements to calibration charts

#### Breaking changes
 - `pio install-plugin` is now `pio plugins install`. Likewise for `uninstall`.
 - `pio list-plugins` is now `pio plugins list`.
 - `pios install-plugin` is now `pios plugins install`. Likewise for `uninstall`.

#### Bug fixes
 - fixed Log table in the UI not showing all entries.
 - fixed HAT button response in the UI.

### 24.4.3

#### Highlights

 - The Pioreactor leader can now support multiple experiments! If you have more than one Pioreactor, this change allows you to run multiple experiments simultaneously, assign Pioreactors to different experiments, and manage all experiments concurrently. No more multi-leader set ups - all you need is a single leader and multiple workers! See video [here](https://www.youtube.com/watch?v=7SuR26BQG5c).
 - Ability to delete experiments from the UI.
 - Better control over your cluster, using the Inventory page in the UI.
 - Ship with network configuration of local-link connections: plug in an ethernet from your Pioreactor to your computer, and after invoking `sudo nmcli c PioreactorLocalLink up`, you should be able to visit `http://pioreactor.local` in your browser.

 #### Enhancements
 - replace the `ip` file that is written to on startup with a new `network_info.txt` file that contains the hostname, IPv4 address, and MAC addresses.
 - Adding the ethernet (wired) mac address to the system tab.
 - new Python module for controlling workers: `pioreactor.cluster_management`
 - by default, for new installs, the local-access-point SSID is now `pioreactor_<hostname>`.
 - UI performance improvements
 - New database tables to handle workers (`workers`) and experiments assignments (`experiment_assignments`).
 - New `pio workers` CLI to mange your inventory. Try `pio workers --help` to see all the commands available.
 - Better error messages when a self-test fails.
 - `pio kill` has new options to kill specific actions. Ex: `pio kill --experiment this-exp`, `pio kill --job-source experiment_profile`


#### Breaking changes
 - When a experiment profile **stops early** (i.e. via "stop early" in the UI), it now will halt any jobs that it started. This is a change from how they worked previously, but this new behaviour is less of a surprise to users.
 - `pio add-pioreactor <name>` is now `pio workers add <name>`
 - `pio cluster-status` is now `pio workers status`
 - `utils.publish_ready_to_disconnected_state` changed names to `utils.managed_lifecycle`
 - `config.inventory` in the config.ini is no longer used. All that data is now handled in the database on the leader, and managed in the UI or CLI.
 - `pio kill <job_name>` is removed, use `pio kill --name <job_name>`.

#### Bug fixes
 - fix for not being able to access `http://pioreactor.local` reliably.
 - fix for multiple exporting datasets when selecting "All experiments"

#### Known bugs
 - removing a Pioreactor leader from an experiment will stop any experiment profiles running that are associated to that experiment.


### 24.3.10

#### Enhancements
 - For better consistency between Pioreactors, we've introduced a new configuration option that will automatically adjust the IR LED intensity to match a target value in the reference photodiode, at the start of OD reading. This means that if your IR LEDs are slightly different between Pioreactors, the IR LED output will be adjusted to match a hardcoded value. To enable this feature, change the `[od_config]` config parameter `ir_led_intensity` value to `auto`. For new installs, this is the default configuration. This _shouldn't_ change your actual OD readings very much (since we normalize raw PD by REF, and increase or decrease in REF is balanced by increase or decrease in PD), but it will make analysis easier.
 - Significant UI performance improvements: we are use less MQTT clients, which should mean faster loading, less network overhead, and overall lower resource-usage.

#### Bug fixes
 - Fixes updating automations in experiment profiles

### 24.3.4

#### Enhancements
 - reusing more MQTT clients internally => faster job startup and less network overhead

#### Bug fixes
 - using the archive upload method to update Pioreactors had a bug when distributing the archive to workers on the cluster. That has been fixed. The first time, you archive update may fail. But it should succeed the second time.
 - fix UI bug that was preventing real-time data from showing up in some custom charts.
 - fix UI bug that was causing a stale datum to appear in charts.
 - To avoid downstream permission issues, `pio` can't be run as root. That is, `sudo pio ...` will fail.
 - a typo prevented `od_config.smoothing_penalizer` from being used internally. This is fixed.
 - some retry logic for fixing "lost" state in the UI.
 - fixed numerous MQTT connections from accumulating in the UI

### 24.2.26

#### Highlights
 - **Experimental** introducing outlier filtering in growth rate calculations. This is tunable with the new `ekf_outlier_std_threshold` parameter under `[growth_rate_calculating.config]`. To turn off outlier filtering, set this parameter to some very large number (1000s). Don't put it less than 3.0 - that's silly.
 - With this new filtering, we can provide more reasonable values for the parameters of the growth rate Kalman filter. We previously had to artificially _increase_ the measurement std. deviation (`obs_std`) to allow for some outliers. This had the knock-on effect of hiding growth-rate changes, so we had to also increase that parameter `rate_std`. With better outlier protection in the model, we can move these values back. New installs will have the following parameters, and we encourage existing users to try these values if you plan to use the outlier filtering.
  ```
  [growth_rate_kalman]
  acc_std=0.0008
  obs_std=1.5
  od_std=0.0025
  rate_std=0.1
  ```
 - added configuration for alternative mqtt brokers with the new configuration
   ```
   [mqtt]
   username=pioreactor
   password=raspberry
   broker_address=
   broker_ws_port=9001
   broker_port=1883
   ws_protocol=ws
   use_tls=0
   ```

#### Enhancements
 - clear the growth-rate cache with `pio run growth_rate_cacluating clear_cache`
 - added Pioreactor specific software version to the UI: Page *Pioreactors -> Manage -> System -> Version*. **this requires a restart to display correctly**
 - new UI MQTT library. Is it faster? Maybe!
 - increased the default `max_subdose` to 1.0.

#### Bug fixes
 - fixed a case where dosing automation IO execution would not run due to a floating point rounding error.  Sorry!
 - fixed a memory leak in long running dosing automations that had thousands of dosing events.  Sorry!
 - fixed a race condition that caused an error to occur when a software PWM channel was closed too quickly.  Sorry!
 - fixed bug that was partially crashing the UI if some bad syntax was entered into a custom yaml file. Sorry!
 - fixed bug that was causing bad json from the server, causing empty / non-loading areas in the UI. Sorry!
 - fixed `datum` bug in the Overview that was crashing the UI. Sorry!


### 24.2.11
 - boot-up performance improvements
 - job start performance improvements
 - improved RPM calculation for lower RPMs.
 - Added buttons to the Overview UI to change common settings.

### 24.1.30

#### Enhancements

 - profiles in the UI are sorted by their last edit time.
 - Jobs can't run if `self_test` is running
 - exporting `pioreactor_unit_activity_data` no longer requires an experiment name to be included.
 - new config option: `samples_for_od_statistics` in `[growth_rate_calculating.config]` for specifying the number of OD samples to take for initial statistics.
 - `$` can be used in expressions (this is used to specify the `$state` setting).
 - `repeat` directive in experiment profiles.
   ```yaml
    experiment_profile_name: demo_stirring_repeat

    common:
      jobs:
        stirring:
          actions:
            - type: start
              hours_elapsed: 0.0
              options:
                target_rpm: 400.0
            - type: repeat
              hours_elapsed: 0.001
              while: ::stirring:target_rpm <= 1000
              repeat_every_hours: 12
              max_hours: 10
              actions:
                - type: update
                  hours_elapsed: 0.0
                  options:
                    target_rpm: ${{::stirring:target_rpm + 100}}
   ```
 - use expressions in `common` block. Instead of the usual `unit:job:setting` syntax, use `::job:setting`. For example:
   ```yaml
    common:
      jobs:
        stirring:
          actions:
            - type: update
              hours_elapsed: 0.002
              if: ::stirring:target_rpm > 600
              options:
                target_rpm: ${{::stirring:target_rpm - 100}}
   ```

#### Bug fixes
 - fixed a bug in the chart of OD reading that was causing historical and realtime data to be different lines.
 - fixed bug where a PWM wouldn't clean up correctly if the job was canceled too early.
 - fix for self-test `test_REF_is_in_correct_position`
 - accidentally _appended_ text to the end of an old experiment profile in the last update. We've fixed that in this update.

### 24.1.26

#### Conditionals and expressions in experiment profiles!

 - adding `if` directives to experiment_profiles, with dynamic expressions. See full docs [here](https://docs.pioreactor.com/user-guide/create-edit-experiment-profiles#how-the-if-directive-works)

```yaml
   ...
   stirring:
     actions:
       ...
       - type: update
         hours_elapsed: 12.0
         if: pio1:od_reading:od1.od > 2.0
         options:
           - target_rpm: 600
```
 - adding dynamic options via expressions, see full docs [here](https://docs.pioreactor.com/user-guide/create-edit-experiment-profiles#expressions-in-options)

```yaml
   ...
   stirring:
     actions:
       ...
       - type: update
         hours_elapsed: 12.0
         options:
           - target_rpm: ${{ pio1:stirring:target_rpm * 1.1 }}
```


#### Breaking changes
Breaking changes to experiment profiles:
  1. the `common` block requires a `jobs` block. Previously:
     ```
     experiment_profile_name: demo_stirring_example

     metadata:
       author: Cam Davidson-Pilon
       description:

     common:
       stirring:
         actions:
           - type: start
             hours_elapsed: 0.0
             options:
               target_rpm: 400.0
     ```

     Now:
     ```
     experiment_profile_name: demo_stirring_example

     metadata:
       author: Cam Davidson-Pilon
       description:

     common:
      jobs:            # this text is required
        stirring:
          actions:
            - type: start
              hours_elapsed: 0.0
              options:
                target_rpm: 400.0
     ```
  2. `labels` has moved into the `pioreactors` block. Previously,

     ```
     experiment_profile_name: simple_stirring_example

     labels:
      worker1: PR-001

     metadata:
       author: John Doe
       description:

     pioreactors:
       worker1:
         jobs: {}
     ```

     Now,

     ```
     experiment_profile_name: simple_stirring_example

     metadata:
       author: John Doe
       description:

     pioreactors:
       worker1:
         label: PR-001
         jobs: {}
     ```

     Related, you can't use the label as an alias in the `pioreactor` block.

     Need a hand updating your profiles? Let us know, support@pioreactor.com!

 - removing `ODReadings.latest_od_reading` and it's replaced by `ODReadings.ods`.
 - removed the topic `pioreactor/{unit}/.../od_readings/od/{channel}`. Use `pioreactor/{unit}/.../od_readings/od1` or `pioreactor/{unit}/.../od_readings/od2`. This change was made to fit more and more published data into the same format (and it makes `od1` and `od2` published settings on `ODReader`)


#### Enhancements
 - `ods`, `od1`, `od2` now a published settings of `ODReadings`.
 - when a worker is first turned on, and pre-connected to a cluster, the LED is turned on to give _some_ feedback to the user.
 - using the 2023-12-11 RPi base image

#### Bug fixes
 - fixed the UI crashing if trying to edit a blank experiment profile

#### Experimental builds

We've released new 64 bit builds, and a 64 bit "headful" build. These builds are experimental, and require a RPi4, RPi5, or RPi400 due to their larger memory requirements.

  - 64 bit leader-worker and worker builds will be marginally more performant, at the cost of some additional memory consumption.
  - The "headful" leader-worker build allows you to attach a monitor, keyboard, mouse, etc. to the Raspberry Pi and use it as an interface for your cluster.

These builds are available only on our [nightly page](https://nightly.pioreactor.com).


### 24.1.12

#### Enhancements
 - optimized performance and memory consumption of experiment profiles.

#### Bug fixes
 - fix initial state of boolean switches in UI.
 - fix Raspberry Pi 5 not addressing PWMs correctly.

### 24.1.9

#### Enhancements
 - Initial support for RPi5! To use an RPi5, we recommend not upgrading the software, but using a fresh image install. Under the hood:
   - we are using a new route to load the firmware on the HATs RP2040 (using `linuxgpio`)
   - the hardware PWMs on the RPi5 use a different chip location. This required a new `rpi_hardware_pwm` release.
 - new ENV variable, `HAT_PRESENT=1`, can be set to skip `is_HAT_present` checks.
 - added the RPis unique MAC addresses to the `Manage -> System` tab on the Pioreactors page.
 - added table `ir_led_intensities` to be able to be exported on the Exports page.
 - added a new `smoothing_penalizer` config option to `[od_config]`. This parameter, which has default value 700, controls how much smoothing to apply to optical density measurements. This smoothing has always been applied, but now it's a config option.
 - Cleaned up some UI interactions

#### Breaking changes
 - `PWM` class is no longer initialized with a `duty_cycle`, instead:
 - `PWM` class must be started with `start(initial_duty_cyle)`
 - moved `get_rpi_machine` to `pioreactor.version`

#### Bug fixes
 - Ack! I reintroduced a UI export bug. Fix is present going forward. For existing users, try the following: https://forum.pioreactor.com/t/new-pioreactor-release-23-11-18/179/2
 - fixed a bug where stirring DC would jump up too high when RPM measured 0.


### 23.12.11

#### Enhancements

 - Improvements to OD calibration and pump calibrations. Both now have a `-f` option to provide a json file with calibration data, to skip rerunning data-gathering routines. For example: `pio run pump_calibration -f pump_data.json`.
 - Ability to update via our release_archives (available on the [Github release page](https://github.com/Pioreactor/pioreactor/releases)) via the UI. To turn this feature off (which is a recommended practice when you expose your UI publicly), add an empty file called `DISALLOW_UI_UPLOADS` to the `~/.pioreactor` directory.
 - A new config option to change the max volume to dose when a larger dose volume is split. For example, if your chemostat asks to dose 1.6 ml, our internal algorithm will dose 0.75, 0.75 and 0.1 (this is to avoid overflow). The 0.75 was previously hardcoded, but is now a config `max_subdose` under section `[dosing_automation.config]` (default is still 0.75 ml).

#### Breaking changes

 - Changes to `types.DosingProgram`, now it requires an MQTT client. Usually this is `automation.pub_client`. This is to avoid a memory leak!

#### Bug fixes

 - Fixed an problem where an automation would not successfully end due to it being "blocked" by a `while` loop in the `execute`.
 - Fixed a memory leak in dosing control when the automation would pump many many times.

### 23.11.29

 - fix for exporting data from the UI

### 23.11.28

#### Breaking changes
 - Merged the turbidostat automations into one. You can either select to target nOD or target OD, but not both!
 - `ws_url` in the configuration now requires a fully qualified url. Example: `ws://...` or `wss://...`.
 - Removed `morbidostat` dosing automation, users should try to use pid_morbidostat. The morbidostat code is still available to be added as a custom plugin here: https://github.com/Pioreactor/automation-examples/blob/main/dosing/morbidostat.py
 - Removed `constant_duty_cycle` temperature automation. Again, the code is available here: https://github.com/Pioreactor/automation-examples/blob/main/temperature/constant_duty_cycle.py
 - `pid_morbidostat` now explicitly uses the keyword arg `target_normalized_od`, instead of `target_od`. It always has been nOD.

#### Enhancements
 - Both "Target OD" and "Target nOD" displayed and editable in the UI.
 - Previously, if the LED channel was locked (most common when OD reading was running), then any changes to the LED intensity (via the UI) would be silently rejected. This is changed: we have added retry logic that will attempt to keep changing it a few more times (hopefully to avoid the lock)
 - Added some light form validation in the automations dialog in the UI.
 - New environment variable to skip loading plugins, `SKIP_PLUGINS`. Useful for debugging. Ex:
   ```
   SKIP_PLUGINS=1 pio run stirring
   ```
 - elements in the `field` array in automation yamls now can include a `type` option (`numeric` or `string` for now). Default is `numeric` if not specified.

#### Bug Fixes
 - Fix experiment profile validation error
 - The "Stop" button is always available now in the "Dosing" tab for "Manage all Pioreactors".
 - Fix for Ngrok remote access.
 - Fixed a race condition between starting an automation and not getting OD data in time.
 - The automation form in the UI for pid_morbidostat was missing `volume`, that's been added now.


### 23.11.18
 - No more waiting around for growth-rate-calculating to get to "Ready" state
 - The "Label" step in the New Experiment flow is skipped if there is only 1 active Pioreactor in the cluster.
 - Silenced the "LED is locked" warning - now it's a DEBUG level message.
 - Fixed bug that wasn't passing lists correctly  in `TopicToParserToTable`
 - Faster boot times.
 - Faster UI load times by gzip-ing assets.
 - Fixed a bug where a plugin would not be loaded if it's name collided with a module in the stdlib. For example, putting `test.py` in `.pioreactor/plugins` would not be loaded, since when we tried to import `test`, it would load the stdlib's `test`, not the local plugin. This has been fixed.
 - Simplify some UI elements.
 - Security improvements.
 - Reduce the default LED intensity in `light_dark_cycle` from 50% to 5%. This is more appropriate for sparse cultures.
 - Fixed a race condition when starting a hotspot with boot config.ini.
 - changed how `is_HAT_present` determine is the HAT is on the Pi. Previously, it used the i2c bus to check if the RP2040's firmware was active. This would fail if the HAT was present, but the firmware or i2c wasn't working. Now we check the EEPROM, which is a much more robust test.

### 23.11.08

 - fix bug in `timeout` in `Stirrer.block_until_rpm_is_close_to_target` that wasn't using time correctly.
 - Workers can now also be the local-access-point (aka the "router" in a network). Previously only leaders could.
 - Experiment profiles now support a `log` directive with some dynamic templating:
   ```
      - type: log
        hours_elapsed: 0.025
        options:
          message: "{job} increasing to 800 RPM" # alerts the message: "stirring increasing to 800 RPM"
   ```
   See full example [here](https://github.com/Pioreactor/experiment_profile_examples/blob/main/08_logging.yaml).
 - Experiment profiles now supports changing LEDs like any other job (i.e. they can use `start`, `update` and `stop` directives). See example [here](https://github.com/Pioreactor/experiment_profile_examples/blob/main/03_dosing_and_leds.yaml).
 - Experiment profile clean up. I think there are less bugs!
 - `pio clear_cache` now has an `as_int` option to look for ints - useful when clearing caches with ints as keys.
 - fix issue where if an extra config.ini was provided in the /boot dir before a worker startup, adding the worker to a cluster would fail due to a permission issue.
 - potential fix for RPi 3B and RPi Zeros not connecting to hotspots: change the `proto` to `wpa` in your config.ini on the Pioreactor with the local-access-point, and restart that Pioreactor. You config.ini should look like:

   ```
   [local_access_point]
   ssid=pioreactor
   passphrase=raspberry
   proto=wpa
   ```

   **Changing to WPA does weaken the security however! It's easier for unwanted users to get onto this wifi.**

   A more robust solution is in the works for RPi 3B and Zeros.

 - Slight change to the API initialization of ADCReader. Take a look if you were using that class.



### 23.10.23

#### Bookworm release!

The Raspberry Pi Foundation provides new operating system every few years (built off of Debian's work). Earlier this month, they released RPi OS Bookworm. There are lots of nice changes, but the important details for us:

 - New Python version
 - New GPIO libraries
 - New local-access-point improvements

**We strongly recommend you upgrade to this release. However, upgrading to this new operating system requires a full SD rewrite. See steps below on how to preserve and transfer your data**.


#### Optimizations

With some other optimizations, we have significantly improved the performance and responsiveness of the Pioreactor software. You should notice things will feel snappier! For example, the command-line responsiveness is about 33% faster, which means actions from the the UI will start faster. Because of this new performance, we can even squeeze some more data into our algorithms and get improved accuracy.

Along with Python being faster, our database is also faster now => faster inserts, UI graphs, and data exports.


#### Export and import your existing data into a new image

Note: you don't _need_ to do this. This is only if you want to move existing data to the new Pioreactor.

See instructions [here](https://docs.pioreactor.com/user-guide/export-import-existing-data).


#### Full Changelog

 - Replaced `RPi.GPIO` with `lgpio`
 - Python 3.9 is replaced by 3.11
 - Ability to choose the x-axis scale in the UI Overview: clock time, or elapsed time. Use (or add) `time_display_mode` under section `[ui.overview.settings]`, with values `clock_time` or `hours` respectively.
 - Fixed bug that was not clearing OD blanks from the UI
 - dropped RaspAP for a native solution. The native solution is much simpler, and should show up faster than our RaspAP solution.
  - If your leader Raspberry Pi has an ethernet port, you can connect this into an internet-accessible router and give your cluster access to the internet!
 - Updated lots of our Python dependencies
 - Improved start up time by hiding dependencies
 - Added database table to track experiment profile starts.


### 23.10.12

#### Bug fixes
 - Web server was crashing on start! Solution was to upgrade flask.

### 23.10.10

#### Bug fixes

 - Fix bug that wasn't allowing for manual dosing / LED updates.
 - Fix bug that was disconnecting workers with using "stop all activity" in the UI when pumps were running.

#### Enhancements

 - `pios update` now has a `--source` parameter.

### 23.10.5

#### Bug fixes

 - Fix an OD calibration bug that would produce an extremely high value when the signal was below the minimum signal (the blank) during OD calibration.
 - IPv4 is really IPv4 now.

#### Enhancements

 - Adding ability to install plugins by name via the UI.
 - New tools to update Pioreactors on a local access point. More docs coming soon!
 - New `turbidostat_targeting_od` dosing automation. This is just like the existing `turbidostat`, but
targets the raw OD instead of normalized OD. This is most useful post-OD calibration.
 - In the UI, the dosing automation "Turbidostat" has been renamed "Turbidostat Targeting nOD"


### 23.9.20
The previous change:

>  - Base automations now subclass from `pioreactor.automations.BaseAutomationJob`. You may need to change custom automation imports from, for example, `from pioreactor.automations import DosingAutomationJobContrib` to `from pioreactor.automations.dosing.base import DosingAutomationJobContrib`

had an import error that we didn't see in testing. We changed this to:

 - Base automations now subclass from `pioreactor.automations.base.AutomationJob`.
 - Fix bug on /updates page.

### 23.9.19
 - When installing plugins, any leader-only commands would not be run. This is fixed.
 - Base automations now subclass from `pioreactor.automations.BaseAutomationJob`. You may need to change custom automation imports from, for example, `from pioreactor.automations import DosingAutomationJobContrib` to `from pioreactor.automations.dosing.base import DosingAutomationJobContrib`
 - Fixed bug that ignored `.yml` files in the UI.
 - Improvements to experiment profiles, both in the UI and in the backend. Executing now verifies common mistakes in experiment profiles before it runs.
 - Fixed a bug that could cause controllers to have a disconnected automation. #422
 - SPI is on by default on all new image installs
 - Plugin author information is presented on the `/plugins` page in the UI.

### 23.8.29
 - Pioreactor's IPv4 and hostname is now displayed under System in the UI.
 - In configuration, renamed section `dosing_automation` to `dosing_automation.config` (only applies to new installs). It's recommended for existing users to make this change, too.
 - new safety check that will stop automated dosing if vial liquid volume is above 18ml during dosing. This can be changed with `max_volume_to_stop` under `[dosing_automation.config]`
 - New configuration option `waste_removal_multiplier` to run the waste pump for a different multiplier (default 2), under `[dosing_automation.config]`
 - A warning will appear if the reference PD is measuring too much noise.
 - added another self-test test to confirm that an aturbid liquid in vial will produce a near 0 signal.
 - general improvements to self-test
 - New CLI command: `pio clear-cache <cache> <key>` to remove a key from a cache.
 - New CLI subcommand `delete` of `pio run od_blank` to remove the current experiment's blank values. This is also exposed in the UI.

### 23.7.31

 - Using builtin PID controller logic, instead of a 3rd party library. This shouldn't require any updates to PID code or parameters.
 - Better error handling when the PioreactorUI API can't be reached.
 - Some initial support for Basic Auth in the PioreactorUI
 - improved sensitivity of self-test `test_REF_is_in_correct_position`.
 - executing experiment profiles now checks for required plugins.
 - `pio rm` now asks for confirmation before executing.
 - Some minor noise reduction in OD reading job.
 - Plugins can be built with a flag file LEADER_ONLY to only be installed on the leader Pioreactor.
 - Stirring now pauses and restart during OD calibration. Thanks @odcambc!
 - **Breaking**: Light/Dark cycle LED automation uses minutes instead of hours now! Thanks @c-bun!


### 23.6.27

#### Highlights
 - The UI now offers a way to upgrade to the bleeding-edge Pioreactor app and UI software, called "development". This software is unstable (and fun!).

#### Better thermostat

 - Improved temperature inference accuracy.
 - After some testing, we've found that the following set of PID parameters for `temperature_automation.thermostat` works better¹ than the previous set of parameters:
```
Kp=3.0
Ki=0.0
Kd=4.5
```

This set now ships with all new installations of Pioreactor software. **Existing users can update their parameters in the config.ini**

¹ Better == less thermal runaways, less sensitive to shocks, similar overshoot and settling time.

#### Everything else
 - On startup, the Raspberry Pi will write its IP address to a text file `/boot/ip`. This means that if you (carefully) remove the SD card, you should be able see the IP address (hopefully it hasn't changed).
 - Fixed `source` in `BackgroundJobContrib` - thanks @odcambc!
 - `pio add-pioreactor` will now accept an option that is the password of the RPi being added (default: `raspberry`). Ex: `pio add-pioreactor worker1 -p mypass`
 - Improved some warning and error messages.
 - Improved watchdog detecting and fixing "lost" Pioreactors.
 - Starting to test software against Python 3.11, in anticipation of a Python 3.11 coming to Raspberry Pi OS.
 - Improvements to bash scripts to make them more robust.
 - Adding `pios rm <filepath>` to remove a file across the cluster.
 - Adding `-r` option to `pio update`. Example: `pio update <x> -r <repo>` to install from a repo (default is Pioreactor's repos).
 - `structs.ODCalibration` has a new schema, `inferred_od600s` is now `od600s`. See `pioreactor.structs`.

### 23.6.7

#### Highlights
 - Support for viewing, starting and stopping _experiment profiles_ in the UI!
 - Adding manual dosing adjustment form under Dosing tab in the UI!

#### Everything else
 - New API for experiment profiles: `pio run experiment_profile`, with subcommands `execute` and `verify`. So what use to be `pio run execute_experiment_profile <filename>` is now: `pio run experiment_profile execute <filename>`. The `verify` subcommand is for checking the yaml file for errors.
 - new leader CLI command: `pios cp <filepath>` will move a file on your leader to the entire cluster. This is useful for distributing plugins and Python wheels across your workers.
 - plugins can now add `post_install.sh` and `pre_uninstall.sh` bash scripts.
 - added `[stirring]` option `duration_between_updates_seconds` to config, default is 23.0.
 - PIDMorbidostat has a configuration parameter `[dosing_automation.pid_morbidostat].minimum_dosing_volume_ml` (default 0.1). If a calculated volume to be dosed is less than this parameter, then it's set to 0.0 instead.
 - adding `--manually` flag to pump actions, ex: `pio run add_media --ml 1 --manually`. This _doesn't_ run the pump, but still fires a dosing event, which downstream jobs listen to (ex: saves to database, will update metrics). See next change:

### 23.5.16
 - UX improvements to `pio run pump_calibration`
 - `monitor` is more robust, so as to give users better access to information instead of hard-failing.
 - `monitor` now checks for access to web service
 - `monitor` now checks the voltage on the PWM rail and will alert if falls to much. If not using the an AUX power supply, this is directly tied to the RPi's power supply.
 - `monitor` also publishes the read voltage as a published setting. This is available in the /pioreactor card under System in the UI.
 - sqlite3worker is now vendored in the core app. This means we can publish on PyPI.
 - improved `systemctl` start up.
 - added `[dosing_automation]` section to config.ini (existing users will have to add this manually), with an option `pause_between_subdoses_seconds` to control how long to wait between sub doses (these are the smaller doses that make up a larger dose, i.e. 0.5ml + 0.5ml = 1.0ml). Default is 5 seconds

#### Beta feature: Pioreactor experiment profiles

Also shipping this version is early support for experiment profiles. What are they? They are "scripts" that will start, stop, pause, resume, update jobs and actions without user interaction. They are defined with a yaml file, according to the following spec (subject to change):

For examples of yaml files, see the repo: https://github.com/Pioreactor/experiment_profile_examples

To use a profile, save the yaml file to your leader Pioreactor. Run it with `pio run execute_experiment_profile <path_to_yaml>`. Note that killing the `execute_experiment_profile` will only stop execution of upcoming actions, and won't stop any jobs that have already started from the profile.


### 23.4.28
 - improved detection of under-voltage, and power supply problems.
 - pumps will halt if a MQTT disconnect occurs. This is to prevent the edge case when pumps are running on a worker, but not controllable from the UI due to an MQTT disconnect.
 - improvements to backing up the SQLite3 database.
 - improvements to self-test "Reference photodiode is correct magnitude"

#### Bug fixes
 - fix bug in `pio run od_calibration list`

### 23.4.14

 - `pio update app` will default to installing the succeeding release of Pioreactor app, which may or may not be the latest. This is to ensure that no update script is skipped.
 - Added new "Past Experiments" page
 - Fix for "Reference photodiode is correct magnitude" self-test.

### 23.4.4
 - Job growth_rate_calculating will dynamically choose initial values for its internal statistics.
 - New entry in `stirring` section in config.ini: `use_rpm` (a boolean) can be used to engage or disengage the closed loop RPM system.
 - Calibration structs change `timestamp` -> `created_at`.
 - Backend work to complete calibrations utilities:
   - Edits to the `calibrations` table in the database require a full drop and recreation.
   - New API endpoints on the webserver to store calibrations, get calibrations, set as current, etc.
   - New CLI: `pio run <x>_calibration publish` will publish a calibration to the webserver

### 23.3.21
 - Python files in `plugins/` folder on leader are viewable on the /plugins page in the UI.
 - Python files in `plugins/` folder on leader are uninstallable (aka deleted) on the /plugins page in the UI.
 - `pio uninstall-plugin` will delete Python plugins in the .pioreactor/plugins/ dir if provided the _python file name_, sans `.py`.
 - `pios reboot` should now work for the leader.
 - Using the Pioreactor with an ethernet connection will provide the correct ip address.

### 23.3.16
 - files in `~/.pioreactor/plugins` are now loaded lexographically. Previously it was up the the filesystem.
 - Performance improvements for PioreactorUI
 - Added new indexes to the SQLite database to improve read performance. This change will only impact new installs of Pioreactor.
 - Improvements in error handling when plugins can't load.

#### Bug fixes
 - fixed bug in adding new pioreactor not passing an avahi check.

### 23.3.9
 - Removed the scaling difference between hardware versions in OD Reading.
 - Moving some Python dependencies into this repo.
 - More error handling around hardware versions
 - fix `self_test.test_ambient_light_interference` test failing for HAT 1.1.

### 23.3.2
 - fix bug in ending experiments not cleaning up automations properly.

### 23.3.1

 - Performance improvements
 - Python dependencies for Pioreactor UI are now handled by this project.
 - Better initialization of jobs from UI
 - Version information now presented in UI
 - More support for HAT version 1.1
 - more Linux permission updates.
 - Refactor internal pumping code. There's more flexibility that allows for solving parts of #384. Including:
  - creating cleaning scripts
  - creating cycling scripts, that also respect the rates of specific pumps vs waste (so that you don't overflow if addition rate > removal rate)
  - Namely, new functions `circulate_media` and `circulate_alt_media` are introduced that will cycle both a pump and the waste pump simultaneously. The waste pump starts first and ends second.
 - removed the dosing automation `continuous cycling`. It was redundant, and a leftover from an old feature.

#### Bug fixes
 - Fixed `pio kill <job>` to actually kill a job
 - Fix for running PID morbidostat

### 23.2.17

#### Bug fixes

 - Fix "End experiment" killing all jobs.
 - Fix `pio view-cache` not working outside the home directory.
 - Fixes for hardware HAT version 1.1.
 - `led_intensity` cleans itself up better.


### 23.2.8

#### Bug fixes

 - Fix error in growth rate calculating job that prevented it from starting.


### 23.2.6

#### New features
 - Watchdog job now listens for new workers that join the network and are not part of the cluster. A NOTICE message is logged and sent to the UI.
 - Initial _API_ support for adding more pumps to the Pioreactor. See docs [here](https://docs.pioreactor.com/developer-guide/writing-pump-software).
 - Time series charts are now able to be added the the UI via `contrib` folders. Put a yaml file under `~/.pioreactor/plugins/ui/contrib/charts`. See examples [here](https://github.com/Pioreactor/pioreactorui/tree/master/contrib/charts).
 - New roll-up table available to be exported from the UI: Pioreactor unit activity data roll-up. This is a rolled-up of Pioreactor unit activity data rolled up to every minute, so it should be about one order of magnitude less data versus the original table.

#### API changes

 - Pioreactor UI has a more RESTful API, so some internal urls have changed. See full new API [here](https://docs.pioreactor.com/developer-guide/web-ui-api). UI version >= 23.2.0 required.
 - `SummableList` is replaced with `SummableDict`
 - `execute_io_action` returns a dictionary now (instead of a list).
 - Config: Removed `daily_growth_rate` from `[ui.overview.settings]`
 - Config: Added `implied_daily_growth_rate` under `[ui.overview.charts]`
 - Dropped `pio run-always`. Jobs just use `pio run` now.


### 23.1.3
 - Fix `dosing_events` table not be populated caused by an incorrect SQLite3 trigger.
 - Running a pump _continuously_ will produce MQTT events with new timestamps (previously it was the same timestamp.)
 - Faster loading for some pages in Pioreactor UI
 - Fix for RaspAP not turning on when requested using `local_access_point` file
 - Caching in Pioreactor UI is improved.
 - systemd services should boot in an _even_ better order
 - Bug fixes
 - New 64bit images are available on the CustoPiZer release page. Default is still 32bit until more testing can be done.

### 23.1.2
 - fix `pio update` bugs
 - new config for `[logging]` section, `console_log_level` which control which level of logging to show on the command line (does not effect logs in the database, or disk)
 - systemd services should boot in a better order
 - the latest experiment from the database is always the most recently inserted experiment, ignoring the created_at column (i.e. we use ROWID). This is to avoid cases where users change times (or use a local access point).
 - Fixes for `fraction_of_volume_that_is_alternative_media` chart in the UI

### 23.1.1
 - fix `pio update` bugs

### 23.1.0
 - early support for HATs with Pico hardware
 - new modules `pioreactor.util.adcs` and `pioreactor.utils.dacs` to abstract DACs and ADCs.
 - `pio update` has a new api: `pio update app <options>`, `pio update ui <options>`.
 - added version of UI & firmware to `pio version -v`
 - PioreactorUI has a different way to update, rather than using git. We now version the PioreactorUI, so it's easier to know if which version is being used.
 - `pio update app` now has a `--version` option to specify a version of the Pioreactor software.
 - `pio update ui` now has a `--version` option to specify a version of the Pioreactor UI.
 - power-saving improvements
 - image size optimizations
 - simplify logging, and avoid an eventual recursion error.
 - `source` in logging events is now correct.
 - experiment data is no longer published to MQTT. The source of truth is the db, via the web API.
 - correctly publish `alt_media_fraction` to MQTT in dosing jobs
 - dosing automations now keep track of vial volume, as attribute `vial_volume`. This is also published to MQTT.
 - corrections to how `alt_media_fraction` is calculated. It no longer assumes constant vial size, which was
   producing slightly incorrect results.
 - `execute_io_action` has been changed to add the same ratio of media and alt_media before removing liquid. This satisfies:
   1. If users asks to dose X, X will be dosed.
   2. Ratio between media and alt_media is constant between remove_waste actions.
   3. Not more than Y volume is added before liquid is removed.
   The catch is that if there is a lot of volume of one being added, and only a little of another, it's possible
   that accuracy of the latter one will be affected.
 - users can now provide the initial ratio of media to alt_media (not yet from the UI or config.ini).
 - users can specify, in their config.ini under section `bioreactor`, values `max_volume_ml` and `initial_volume_ml`. The former is used to provide the stable limit of volume (i.e. the position of the outflow tube determines this). The latter is how much volume is in the bioreactor initially. This is useful for users who wish to add medias manually.

### 22.12.3
 - fix for chemostat

### 22.12.2
 - Remove some errant debugging statements
 - Reduce MQTT's load on the leader by tuning the keepalive interval to something larger (for less sensitive connections).
 - `pio reboot` will now work on leader, but will happen last.
 - More strict msgspec Structs
 - fix od_blank error
 - Added a last will to actions that will fire if the action disconnects ungracefully.
 - Better handling of LED flashing from error codes.

### 22.12.1
 - Support latest HAT version 1.0
 - Serial number is available under `pioreactor.version.serial_number`
 - Serial number is also printed with `pio version -v`

### 22.12.0
 - Fixed config.ini not being update in the UI.
 - Fixed bug in adding worker to cluster
 - `pio add-pioreactor` now returns an error signal if the addition failed.
 - remove testing data from being added to database

### 22.11.7
 - Improvements to UI
 - Fix bug in leader's firstboot.sh
 - Fix bug when temperature is changed too quickly in `thermostat`

### 22.11.6
 - PWM DC% changes are logged to MQTT under `pioreactor/<unit>/<exp>/pwms/dc` as a JSON value (similar to LED intensities).
 - The pioreactor cards in the UI display the PWM DC %.
 - user defined callbacks in ODReader have changed to be bound methods on the class (hence, you
 can use `self` in the callback.)
 - New SQL table `pwm_dcs`.
 - Performance improvements to the UI
 - Adding authentication on mosquitto, the MQTT broker running on leader.

### 22.11.5
 - Replace dbm with disk-cache in core. Benefits: makes storing types easier, comparable performance to dbm, promises of process-safety and thread-safety, align all datastores to sqlite3.
 - Some caching in the UI now for common API calls.
 - Improvements to UI

### 22.11.4
 - Fixes for UI
 - Smoother transitions in UI
 - new ENV variable `LOCAL_ACCESS_POINT` that represents if local access point is online


### 22.11.3
 - Fix bug in UI that wasn't letting users update software
 - during `pio update --app`, we now check for additional files in the github release that are to be executed. This provides a path of upgrading non-Python things.
 - Improvements to PioreactorUI


### 22.11.2
 - Removing `parent` from BackgroundSubJob
 - Make thermostat heuristic slightly better
 - fix bug in OD Calibration
 - If the ADC has an offset (due to hardware, or ambient light), it will now be removed from all inputs before being processed in OD Readings.

### 22.11.1
 - Fix bug where users are not able to start a job.
 - Revisit pump and od calibrations. Some changes to the CLI.
 - Some improvements to stirring calibration.
 - Fix stirring calibration not responding in the UI
 - Fix uninstall plugin bug
 - Fix booleans not showing correctly in the PioreactorUI

### 22.10.4
 - removed the dbm storage `pio_jobs_running`. Instead, each job will write metadata about its currently running state to the (tmp) file `job_metadata_<job_name>`. This fixes issue #350.
 - Fixed UI issue where specific configs weren't being saved.

### 22.10.3
 - no-op release

### 22.10.2
 - no-op release

### 22.10.1
 - `BackgroundJobWithDodging` now looks for the config.ini section `[<job_name>.config]`.

### 22.10.0
 - New API for adding SQL tables via plugins, and for registering MQTT -> DB parsers.
 - New topic for experiment name in MQTT: `pioreactor/latest_experiment/experiment`.
 - New topic for experiment timestamp in MQTT: `pioreactor/latest_experiment/created_at`.
 - `stable` renamed to `thermostat`
 - new callback API for pushing the HAT button down, see `Monitor` class.

### 22.9.6
 - improve reliability of self-test `test_REF_is_in_correct_position`
 - improve the early OD reading signal behaviour.
 - new API on jobs for `job_name` (class level now)

### 22.9.5
 - The SQL triggers were not added to the images, so `pioreactor_unit_activity_data` was never populated. This is fixed.
 - New web server backend. Went from js/Node to python (Flask)/lighttp.
 - Export datasets now cleans up its csvs.

### 22.9.4
 - Bug fixes

### 22.9.3
 - temperature automation `silent` is now `only_record_temperature`.
 - using new official RPi image from 2022-09-06 as a source image.
 - Bug fixes

### 22.9.2
 - added subcommands `display_current`, `change_current`, `list` to pump calibration
 - Pump calibration follows the same format as LED calibrations. Current calibrations can be replaced with previous.
 - Adding calibration curves to calibrations' `display_current`
 - `pio run export_experiment_data` now has an flag argument to partition csvs by unit.
 - pump calibrations are now keyed by `media`, `waste`, `alt_media` in storage `current_pump_calibrations`
 - Dosing automation have access to `latest_od` now.
 - Bump plotext.


### 22.9.1
 - `local_ac_hz` is now optional
 - maybe fix bugs for local AP
 - add retries for button detection


###  22.9.0
 - Stirring now has the ability to restart itself if it detects it has stalled.
 - od_normalization has been removed. Instead, there is a small routine `od_statistics` that is called by both `od_blank` and `growth_rate_calculating`. The latter also now stores the required od statistics to storage (previous it was the `od_normalization` job).
 - The LEDs in the pioreactor have been moved up 0.5mm.
 - Error-handling and user improvements to `pump_calibration`.
 - `pid_turbidostat` was removed, replaced with the simpler `turbidostat`.
 - Adding new table `pioreactor_unit_activity_data` that makes analysis much easier.
 - Adding new table `calibrations`.
 - New action `od_calibration` that easily allows you to add an OD600 calibration to your pioreactor. See docs: https://docs.pioreactor.com/user-guide/calibrate-od600
 - _paramiko_ library is no longer a dependency
 - in `growth_rate_calculating` job, `kalman_filter_outputs` is now included in `published_settings`
 - Fix bug that wasn't saving automation events to the database.
 - new function `voltage_in_aux` that measures what voltage is in the AUX.
 - `od_readings_raw` db table renamed to `od_readings`
 - `od_readings_raw.od_reading_v` renamed to `od_readings`
 - Changes to `structs.ODReadings` and `structs.ODReading`
 - Changes to where job `od_reading` publishes data in MQTT: now `.../od_reading/ods/` and `.../od_reading/od/<channel>`
 - Rename `latest_od` property in all automations to `latest_normalized_od`. Later we will introduce `latest_od` which refers to data directly from od_reading job.
 - `turbidostat` automation now accepts `target_normalized_od` instead of `target_od`. Likewise for `pid_morbidostat`.
 - new config option under `od_config`: `use_calibration` is a boolean to ask the od_reading job to use the current calibration or not.
 - `PIDTurbidostat` automation has been nuked completely.
 - New base background job, `BackgroundJobWithDodging`, that makes it easy to change an action during od reading

### 22.7.0
 - Subtle changes to how jobs disconnect and clean up. `job.set_state("disconnected")` won't clean up connections to loggers, MQTT, etc, but will signal to the app that it's no longer available to use.
 - In `config.ini`, `ir_intensity` -> `ir_led_intensity`
 - caches that keep state (like `led_locks`) now use absence and presence to determine state, instead of specific value in the cache.
 - `network.inventory` -> `cluster.inventory`
 - `network.topology` -> `cluster.topology`
 - sql table `experiments.timestamp` ->  `experiments.created_at`
 - sql table `pioreactor_unit_labels` has new column `created_at`
 - Added `TMPDIR` the env variables, which points to `/tmp/`
 - Aided development on Windows machines
 - Added new LED automation: `light_dark_cycle`. This allows for LEDs to follow a day/night cycle, at a specific LED intensity.
 - Leader now accesses other machines always using the `.local` TLD.
 - New config option `local_ac_hz`
 - New self-test routine that checks if the REF is in the correct PD channel.
 - IR REF now uses a moving average of the first few values, instead of only the initial value. This produces much more accurate normalization values.



### 22.6.0
 - You can now edit the config.ini without having to boot a Pioreactor. By adding a file called `config.ini` to the `boot` folder when the SD card is interested in a computer, the `/boot/config.ini` will be merged with the Pioreactor's `config.ini`. This is useful for changing settings before ever starting up your Pioreactor for the first time. See below.
 - `config.ini` is now the place where the local-access-point's SSID and passphrase are stored.
 - new `pio` command on leader: `pio discover-workers` returns a list of workers on the network (may be a superset of `inventory` in the config.ini)
 - new `pios` command on leader: `pios reboot`. Reboots all active workers in the cluster.
 - self-test tests run in parallel
 - Adding `NOTICE` log level, which will appear in the UI.
 - New schemas for `kalman_filter_outputs` and `od_blanks` tables in the db.

### 22.4.3
 - table `led_events` is renamed to `led_change_events`
 - automation events returned from `execute` are published to MQTT under the published setting `latest_event`
 - new tables `led_automation_events`, `dosing_automation_events`, `temperature_automation_events`
 - `pioreactor.automation.events.Event` renamed to `pioreactor.automation.events.AutomationEvent`. The have a second kwarg that accepts a dict of data (must be json-serializable).
 - new leader command `pios reboot`: reboot RPis on the network, optionally specific ones with `--unit` flag.
 - new CLI tool: `pio log -m <message>` which will post a message to the pioreactors logs (everywhere). Example: this is used internally after systemd finish to log to our system.

### 22.4.2
 - Added ability to add callbacks to ODReader. See `add_pre_read_callback` and `add_post_read_callback`.
 - Fix bug associated with user changes.
 - `pio logs` no longer uses MQTT. Also, it now prints their entire log file.
 - BETA: testing shipping with access-point capabilities. See docs.

### 22.4.1
 - Fix bug associated with user changes.

### 22.4.0
 - store more experiment metadata, like strain and media, in the database.
 - adding temporary labels of Pioreactors into the database in `pioreactor_unit_labels` table
 - renaming some tables, `alt_media_fraction` -> `alt_media_fractions`, `ir_led_intensity` -> `ir_led_intensities`
 - pumps now throw a `CalibrationError` exception if their calibration is not defined.
 - default user is no longer `pi`. It is now `pioreactor`. Any coded paths like `/home/pi/` should be updated to `home/pioreactor/`.
 - new image metadata file added to `home/pioreactor/.pioreactor/.image_metadata`


### 22.3.0
 - fixed memory leak in MQTT connections
 - better clean up after a job disconnects
 - If the temperature of the heating PCB gets too high, the automation switches to Silent (previously it did not switch at all.)
 - "datatype" field in `published_settings` is now used to cast before being given to `set_*` methods.
 - Internally, the repo uses the `msgspec` library for complex MQTT message validation. This also introduces the `pioreactor.structs` module which details the structure of the messages.
 - Name change: `DosingAutomation` -> `DosingAutomationJob`, `TemperatureAutomation` -> `TemperatureAutomationJob`, `LEDAutomation` -> `LEDAutomationJob`.
 - New json-encoded datatype for changing automations over MQTT: see `pioreactor.struct.Automation`
 - `pio run led_intensity` has new API: use the flags, ex: `--A 10.0`, to set the intensities on different channels.
 - `pioreactor.actions.led_intensity` has a new API that accepts the desired state as a dict.
 - pump actions are now under `pioreactor.actions.pump` instead of their own files.

### 22.2.0
 - Added more error codes for the ADC, network issues, and high temperature
 - Reduce chance of running multiple growth_rate_calculating jobs
 - Custom exceptions thrown in the Python software.
 - New checks for HAT being present, and Heating PCB being present, before a job is run (if required in the job).
 - QOL improvements to stirring calibration
 - Calibrations now store the data locally, alongside the calibration results, in the local storage.
 - New API in `DosingController` to add custom pumps
 - Some `job_name`s are disallowed to avoid MQTT conflicts
 - ADCReader now will estimate the local AC hertz to get a better OD reading signal.
 - Custom Python exceptions were introduced.
 - `pioreactor.hardware_mappings` is renamed to `pioreactor.hardware`
 - New `is_HAT_present` and `is_heating_pcb_present` functions
 - ErrorCodes is gone - use global variables in error_codes
 - Adding logic for 180° sensor to growth_rate_calculating
 - Pumps now have a state broadcast to MQTT, and thus can be "disconnected" over MQTT.
 - Improved the response time of stopping pumps from the web UI.


### 22.1.0
 - improved temperature-recording frequency (10m to 4m)
 - removed the PWM's DC maximum on the heating output.
 - New `pioreactor.version.hardware_verion` which reads from the HAT's EEPROM which version
   of board is being used.
 - removed PD channels 3 & 4.
 - `angle` column in `od_readings_raw` table in database is now an integer.



### 21.12.0
 - `pid_stable` automation renamed to `stable`
 - jobs can now publish to `pioreactor/<unit>/+/monitor/flicker_led_with_error_code/<error code>`
    to have the LED flash a specific error code.
 - fixed errors raised when not able to connect to leader's MQTT
 - improvements to error handling in monitor job.
 - replaced `turn_off_leds_temporarily` with the more useful and more general `change_leds_intensities_temporarily`
 - UX improvements to the `pump_calibration` action
 - improving \*-Controller jobs:
    - `automation` is now a dict attribute (json in MQTT)
    - `automation_name` is a new published_setting, with string. This is what is read from the UI.
    - CLI has a slightly changed API to pick the automation
  - `pio_jobs_running` renamed to `pio_processes_running`

### 21.11.1
 - a version cut to test building images

### 21.11.0
 - too much to list

### 21.5.1

 - New plugin architecture
 - New database tables: `od_reading_statistics`, `stirring_rates`
 - New `pio` commands: `install-plugin`, `uninstall-plugins`
 - improvements to `continous_cycle` dosing automation.
 - hardware based PWM available on pins 1 & 3.

### 21.5.0

 - IR LED now turns off between OD readings. This allows other LEDs to trigger and take readings.
 - Removed leader jobs `time_series_aggregating` and `log_aggregating`
 - `logs` table in database has more metadata
 - New Kalman filter algorithm that includes an acceleration term
 - New database table, `kalman_filter_outputs`, stores the output of the internal Kalman Filter.
 - workers report back to leader additional system information including available memory and CPU usage.
 - Added new temperature control and temperature automations for this app and to the UI.
 - Added undervoltage alerts to logging
 - Added initial version of a plugin system
 - `pio run-always` for jobs not tied to an experiment (monitor, watchdog, etc.)
 - faster database backup sync between Pioreactors
 - Ability to measure your blank vials is available using the `pio run od_blank`, and in the UI under "Calibrate"
 - Smarter algorithm for displaying time series in the UI
 - Log table only shows the past 24 hours of events.


### 21.3.18

 - new dosing automation: `continous_cycle`. Designed for using the Pioreactor as an inline sensor.
 - stirring can now be dynamically adjusted between OD readings, for improved mixing (and hence more oxygen transfer). See settings in UI.
 - custom timezone support is added in config.ini
 - `download_experiment_data` is now called `export_experiment_data` - this has been updated on the UI as well.
 - unpausing stirring will return the rate to the previous value, not necessarily the default value.

### 21.3.3
 - fix GPIO mappings
 - fix keyboard interrupts in pump actions
 - fix race conditions in MQTT disconnects
 - fixed a bug where a job's state would change to `lost` when another job (of the same type) would try to start.
 - in `ADCReader`, changed from windowed moving average to exp. moving average to be more sensitive to recent changes in signal.
 - Growth rate calculating is a bit more robust to i) users pausing the job to inspect the vial, and ii) to changing the stirring speed.
 - mDNS alias is now configurable via the config.ini, so users could have multiple clusters without domain aliases colliding in the DNS.
 - fixed GPIO mappings for PWM Amplifiers
 - `inventory` in config.ini is now called `cluster.inventory`
 - `ui.overview.rename` in config.ini is now called `ui.rename`

### 21.2.4
 - fixed reconnect issues when leader went offline and then online
 - pausing `dosing_control` now pauses sub jobs `dosing_automation`
 - renamed `_algorithm` to `_automation` everywhere.
 - ADC measurements are now run at exact time intervals (previously there was some drift). The `adc` job now publishes metadata about it's recording times.
 - Improved error handling in `od_reading`


### 21.2.3

 - The `logs` table in the database now contains, by default, all the DEBUG and up logs
 from all Pioreactors. It also has a new column to denote the software source of the log. A separate topic is now set up for the logging in the UI.
 - `pioreactor.local` is now the default URL of the PioreactorUI.
 - on Pioreactor install, a seed experiment is created so users aren't dropped into a "blank" UI.
 - `pubsub.subscribe_and_callback` can now filter retained messages.
 - "algorithms" is now called "automations" throughout
 - reduced the number of threads per job
 - new topic for raw ADC measurements: `pioreactor/<unit>/<experiment>/adc/<channel>`
 - improved MQTT QOS for important jobs


### 21.2.2

 - `pios sync` is now `pios upgrade`.
 - `pio upgrade` requires flags: `--app` and / or `--ui` to upgrade the PioreactorApp and PioreactorUI respectively.


### 21.2.1

 - new SQL tables: `led_events`, `led_algorithm_settings`
 - `dosing_algorithm_settings` has a new schema: a json blob to represent any editable settings.
 - new `pio` command: `pio run led_intensity`, ex: `pio run led_intensity --channel B intensity 50`
 - new `pio` command: `pio update` will update the software to the latest code on Github (later will be latest released version), and if possible, update the UI code as well.
 - new library dependency `DAC43608` that supports our LED driver.
 - config.ini now has abstracted any RaspberryPi pins: we only refer to the PCB labels now in config.ini
 - `pio kill` can accept multiple jobs, ex: `pio kill stirring od_reading`<|MERGE_RESOLUTION|>--- conflicted
+++ resolved
@@ -1,14 +1,11 @@
-<<<<<<< HEAD
 ### Upcoming
 
  - improvements to the real-time profile editor
  - `hours_elapsed()` is a function in profile expressions
  - `log` in experiment profiles now uses expressions.
 
-### 24.7.5
-=======
+
 ### 24.7.5 & 24.7.6
->>>>>>> fdcfd160
 
 Hotfix release for 24.7.3. This pins numpy to be less than 2.0 🫤
 
