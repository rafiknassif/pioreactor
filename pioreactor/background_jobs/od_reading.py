--- conflicted
+++ resolved
@@ -946,14 +946,9 @@
             with led_utils.lock_leds_temporarily(self.non_ir_led_channels):
                 # IR led is on
                 self.start_ir_led()
-<<<<<<< HEAD
-                sleep(0.1)
-                self.adc_reader.setup_adc()  # determine best gain, max-signal, etc.
-=======
                 sleep(0.10)
 
                 on_reading = self.adc_reader.tune_adc()  # determine best gain, max-signal, etc.
->>>>>>> f1f98dda
 
                 # IR led is off so we can set blanks
                 self.stop_ir_led()
@@ -967,17 +962,11 @@
 
                 # clear the history in adc_reader, so that we don't blank readings in later inference.
                 self.adc_reader.clear_batched_readings()
-<<<<<<< HEAD
-                
-                if determine_best_ir_led_intensity:
-                    self.ir_led_intensity = self._determine_best_ir_led_intensity(on_reading, blank_reading)
-=======
 
         if determine_best_ir_led_intensity:
             self.ir_led_intensity = self._determine_best_ir_led_intensity(
                 self.channel_angle_map, self.ir_led_intensity, on_reading, blank_reading
             )
->>>>>>> f1f98dda
 
         #self.start_ir_led()
         #sleep(3)
