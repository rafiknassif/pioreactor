--- conflicted
+++ resolved
@@ -87,17 +87,13 @@
         True if supplying an external thermometer that will publish to MQTT.
     """
 
-<<<<<<< HEAD
-    MAX_TEMP_TO_REDUCE_HEATING = 58.0  # ~PLA glass transition temp
-    MAX_TEMP_TO_DISABLE_HEATING = 62.0
-    MAX_TEMP_TO_SHUTDOWN = 65.0
-    job_name = "temperature_control"
-=======
+
+    
     MAX_TEMP_TO_REDUCE_HEATING = 60.0  # ~PLA glass transition temp
     MAX_TEMP_TO_DISABLE_HEATING = 63.5
     MAX_TEMP_TO_SHUTDOWN = 66.0
-
->>>>>>> ec536897
+    job_name = "temperature_control"
+
     available_automations = {}  # type: ignore
 
     published_settings = {
