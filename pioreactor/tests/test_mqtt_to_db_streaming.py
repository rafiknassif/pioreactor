# -*- coding: utf-8 -*-
from __future__ import annotations

import json
import sqlite3
from time import sleep

from msgspec.json import encode

import pioreactor.background_jobs.leader.mqtt_to_db_streaming as m2db
from pioreactor import mureq
from pioreactor import structs
from pioreactor.background_jobs.base import BackgroundJob
from pioreactor.background_jobs.growth_rate_calculating import GrowthRateCalculator
from pioreactor.background_jobs.od_reading import start_od_reading
from pioreactor.config import config
from pioreactor.pubsub import collect_all_logs_of_level
from pioreactor.pubsub import publish
from pioreactor.utils import local_persistant_storage
from pioreactor.whoami import get_unit_name


def test_updated_heater_dc():
    unit = get_unit_name()
    exp = "test_updated_heater_dc"
    connection = sqlite3.connect(config["storage"]["database"])
    cursor = connection.cursor()

    cursor.executescript("DROP TABLE IF EXISTS temperature_automation_events;")
    cursor.executescript(
        mureq.get(
            "https://raw.githubusercontent.com/Pioreactor/CustoPiZer/pioreactor/workspace/scripts/files/sql/create_tables.sql"
        ).content.decode("utf-8")
    )

    connection.commit()

    parsers = [
        m2db.TopicToParserToTable(
            "pioreactor/+/+/temperature_automation/latest_event",
            m2db.parse_automation_event,
            "temperature_automation_events",
        ),
    ]

    with m2db.MqttToDBStreamer(parsers, unit=unit, experiment=exp):
        sleep(1)
        publish(
<<<<<<< HEAD
            f"pioreactor/{get_unit_name()}/test/temperature_automation/latest_event",
            '{"event_name":"UpdatedHeaterDC","message":"delta_dc=3.28125","data":{"current_dc":null,"delta_dc":3.28125}}',
        )
        sleep(1)

    cursor.execute(
        "SELECT * FROM temperature_automation_events WHERE pioreactor_unit=?", (get_unit_name(),)
    )
=======
            f"pioreactor/{unit}/test/temperature_automation/latest_event",
            '{"event_name":"UpdatedHeaterDC","message":"delta_dc=3.28125","data":{"current_dc":null,"delta_dc":3.28125}}',
        )
        sleep(5)

    cursor.execute("SELECT * FROM temperature_automation_events WHERE pioreactor_unit=?", (unit,))
>>>>>>> ec536897
    results = cursor.fetchall()
    assert len(results) == 1


def test_calibration_gets_saved() -> None:
    experiment = "test_calibration_gets_saved"
    config["storage"]["database"] = "test.sqlite"

    # init the database
    connection = sqlite3.connect(config["storage"]["database"])
    cursor = connection.cursor()

    cursor.executescript("DROP TABLE IF EXISTS calibrations;")
    cursor.executescript(
        mureq.get(
            "https://raw.githubusercontent.com/Pioreactor/CustoPiZer/pioreactor/workspace/scripts/files/sql/create_tables.sql"
        ).content.decode("utf-8")
    )
    connection.commit()

    parsers = [
        m2db.TopicToParserToTable(
            "pioreactor/+/+/calibrations",
            m2db.parse_calibrations,
            "calibrations",
        )
    ]

    with m2db.MqttToDBStreamer(parsers, unit=get_unit_name(), experiment=experiment):
        sleep(1)
        publish(
            f"pioreactor/{get_unit_name()}/test/calibrations",
            encode(
                structs.WastePumpCalibration(
                    name="test",
                    timestamp="2012-01-01",
                    pump="waste",
                    hz=120,
                    dc=60.0,
                    duration_=1.0,
                    bias_=0.0,
                    voltage=12.0,
                )
            ),
        )
        sleep(1)

        cursor.execute("SELECT * FROM calibrations WHERE pioreactor_unit=?", (get_unit_name(),))
        results = cursor.fetchall()
        assert len(results) == 1

        # create some new calibration, like from a plugin
        class LEDCalibration(structs.Calibration, tag="led"):  # type: ignore
            timestamp: str

        publish(
            f"pioreactor/{get_unit_name()}/test/calibrations",
            encode(
                LEDCalibration(
                    timestamp="2012-01-02",
                )
            ),
        )
        sleep(1)

        cursor.execute(
            "SELECT * FROM calibrations WHERE pioreactor_unit=? ORDER BY created_at",
            (get_unit_name(),),
        )
        results = cursor.fetchall()
        assert len(results) == 2
        assert results[1][2] == "led"


def test_kalman_filter_entries() -> None:
    config["storage"]["database"] = "test.sqlite"
    config["od_config"]["samples_per_second"] = "0.2"
    config["od_config.photodiode_channel"]["1"] = "135"
    config["od_config.photodiode_channel"]["2"] = "90"

    unit = "unit"
    exp = "test_kalman_filter_entries"

    # init the database
    connection = sqlite3.connect(config["storage"]["database"])
    cursor = connection.cursor()

    cursor.executescript("DROP TABLE IF EXISTS kalman_filter_outputs;")
    cursor.executescript(
        mureq.get(
            "https://raw.githubusercontent.com/Pioreactor/CustoPiZer/pioreactor/workspace/scripts/files/sql/create_tables.sql"
        ).content.decode("utf-8")
    )
    connection.commit()

    # turn on data collection
    interval = 0.5
    od = start_od_reading(
        od_angle_channel1="135",
        od_angle_channel2="90",
        interval=interval,
        fake_data=True,
        unit=unit,
        experiment=exp,
        use_calibration=False,
    )

    with local_persistant_storage("od_normalization_mean") as cache:
        cache[exp] = json.dumps({"1": 0.5, "2": 0.8})

    with local_persistant_storage("od_normalization_variance") as cache:
        cache[exp] = json.dumps({"1": 1e-6, "2": 1e-4})

    gr = GrowthRateCalculator(unit=unit, experiment=exp)

    # turn on our mqtt to db
    parsers = [
        m2db.TopicToParserToTable(
            "pioreactor/+/+/growth_rate_calculating/kalman_filter_outputs",
            m2db.parse_kalman_filter_outputs,
            "kalman_filter_outputs",
        )
    ]

    m = m2db.MqttToDBStreamer(parsers, unit=unit, experiment=exp)

    # let data collect
    sleep(10)

    cursor.execute("SELECT * FROM kalman_filter_outputs WHERE experiment = ?", (exp,))
    results = cursor.fetchall()
    assert len(results) > 0

    cursor.execute(
        "SELECT state_0, state_1, state_2 FROM kalman_filter_outputs WHERE experiment = ? ORDER BY timestamp DESC LIMIT 1",
        (exp,),
    )
    results = cursor.fetchone()
    assert results[0] != 0.0
    assert results[1] != 0.0
    assert results[2] != 0.0

    cursor.execute(
        "SELECT cov_00, cov_11, cov_22 FROM kalman_filter_outputs WHERE experiment = ? ORDER BY timestamp DESC LIMIT 1",
        (exp,),
    )
    results = cursor.fetchone()

    assert results[0] != 0.0
    assert results[1] != 0.0
    assert results[2] != 0.0

    od.clean_up()
    gr.clean_up()
    m.clean_up()


def test_empty_payload_is_filtered_early() -> None:
    unit = "unit"
    exp = "test_empty_payload_is_filtered_early"

    class TestJob(BackgroundJob):
        job_name = "test_job"
        published_settings = {
            "some_key": {
                "datatype": "json",
                "settable": False,
            },
        }

        def __init__(self, unit, experiment) -> None:
            super(TestJob, self).__init__(unit=unit, experiment=experiment)
            self.some_key = {"int": 4, "ts": 1}

    def parse_setting(topic, payload) -> dict:
        return json.loads(payload)

    # turn on our mqtt to db
    parsers = [
        m2db.TopicToParserToTable(
            "pioreactor/+/+/test_job/some_key",
            parse_setting,
            "table_setting",
        )
    ]

    with m2db.MqttToDBStreamer(parsers, unit=unit, experiment=exp):
        with collect_all_logs_of_level("ERROR", unit, exp) as bucket:
            t = TestJob(unit=unit, experiment=exp)
            t.clean_up()
            sleep(1)

        assert len(bucket) == 0<|MERGE_RESOLUTION|>--- conflicted
+++ resolved
@@ -46,23 +46,12 @@
     with m2db.MqttToDBStreamer(parsers, unit=unit, experiment=exp):
         sleep(1)
         publish(
-<<<<<<< HEAD
-            f"pioreactor/{get_unit_name()}/test/temperature_automation/latest_event",
-            '{"event_name":"UpdatedHeaterDC","message":"delta_dc=3.28125","data":{"current_dc":null,"delta_dc":3.28125}}',
-        )
-        sleep(1)
-
-    cursor.execute(
-        "SELECT * FROM temperature_automation_events WHERE pioreactor_unit=?", (get_unit_name(),)
-    )
-=======
             f"pioreactor/{unit}/test/temperature_automation/latest_event",
             '{"event_name":"UpdatedHeaterDC","message":"delta_dc=3.28125","data":{"current_dc":null,"delta_dc":3.28125}}',
         )
         sleep(5)
 
     cursor.execute("SELECT * FROM temperature_automation_events WHERE pioreactor_unit=?", (unit,))
->>>>>>> ec536897
     results = cursor.fetchall()
     assert len(results) == 1
 
