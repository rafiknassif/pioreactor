# -*- coding: utf-8 -*-
# -*- coding: utf-8 -*-
from __future__ import annotations

from collections import defaultdict
from contextlib import nullcontext
from json import dumps
from json import loads
from typing import Iterator
from typing import Optional

import click
from msgspec.json import encode

from pioreactor import pubsub
from pioreactor import structs
from pioreactor import types as pt
from pioreactor import whoami
from pioreactor.config import config
from pioreactor.logging import create_logger
from pioreactor.pubsub import prune_retained_messages
from pioreactor.utils import is_pio_job_running
from pioreactor.utils import local_persistant_storage
from pioreactor.utils import managed_lifecycle
from pioreactor.utils import math_helpers
from pioreactor.utils.timing import current_utc_datetime


def od_statistics(
    od_stream: Iterator,
    action_name: str,
    experiment: Optional[str] = None,
    unit: Optional[str] = None,
    n_samples: int = 30,
    logger=None,
) -> tuple[dict[pt.PdChannel, float], dict[pt.PdChannel, float]]:
    """
    Compute a sample statistics of the photodiodes attached.

    There's a variance w.r.t. the rotation of the vial that we can't control.
    """

    logger = logger or create_logger(action_name)
    unit = unit or whoami.get_unit_name()
    experiment = experiment or whoami.get_assigned_experiment_name(unit)

    logger.info(
        f"Starting to compute statistics from OD readings. Collecting {n_samples} data points. This may take a while."
    )

    # turn on stirring if not already on 
    #i disabled this no need for stirring
    # if not is_pio_job_running("stirring"):
    #     from pioreactor.background_jobs.stirring import start_stirring

    #     logger.info("Starting stirring.")
    #     st = start_stirring(
    #         unit=unit,
    #         experiment=experiment,
    #     )
    #     st.block_until_rpm_is_close_to_target(timeout=40)  # wait for maximum 2 minutes
    # else:
    #     st = nullcontext()  # type: ignore

    #with st:
    #tabbed following lines back no longer need with
    readings = defaultdict(list)
    angles = {}

    # okay now start collecting
    for count, batched_reading in enumerate(od_stream, start=1):
        for channel, reading in batched_reading.ods.items():
            readings[channel].append(reading.od)
            angles[channel] = reading.angle

        pubsub.publish(
            f"pioreactor/{unit}/{experiment}/{action_name}/percent_progress",
            int(count / n_samples * 100),
        )
<<<<<<< HEAD
        logger.debug(f"Progress: {count/n_samples:.0%}")

        if count == n_samples:
            break

    means = {}
    variances = {}
    autocorrelations = {}  # lag 1

    for channel, od_reading_series in readings.items():
        # measure the mean and publish. The mean will be used to normalize the readings in downstream jobs
        assert len(od_reading_series) == n_samples
        means[channel] = math_helpers.trimmed_mean(od_reading_series)
        variances[channel] = math_helpers.trimmed_variance(
            math_helpers.residuals_of_simple_linear_regression(
                list(range(n_samples)), od_reading_series, trimmed=True
=======
        st.block_until_rpm_is_close_to_target(timeout=40)  # wait for stirring to be reasonable.
    else:
        st = nullcontext()  # type: ignore

    with st:
        readings = defaultdict(list)
        angles = {}

        # okay now start collecting
        for count, batched_reading in enumerate(od_stream, start=1):
            for channel, reading in batched_reading.ods.items():
                readings[channel].append(reading.od)
                angles[channel] = reading.angle

            pubsub.publish(
                f"pioreactor/{unit}/{experiment}/{action_name}/percent_progress",
                int(count / n_samples * 100),
            )
            logger.debug(f"Progress: {count/n_samples:.0%}")

            if count == n_samples:
                break

        means = {}
        variances = {}
        autocorrelations = {}  # lag 1

        for channel, od_reading_series in readings.items():
            # measure the mean and publish. The mean will be used to normalize the readings in downstream jobs
            assert len(od_reading_series) == n_samples
            means[channel] = math_helpers.trimmed_mean(od_reading_series, cut_off_n=2)
            variances[channel] = math_helpers.trimmed_variance(
                math_helpers.residuals_of_simple_linear_regression(
                    list(range(n_samples)), od_reading_series, trimmed=True
                ),
                cut_off_n=2,
            )  # see issue #206
            autocorrelations[channel] = math_helpers.correlation(
                od_reading_series[:-1], od_reading_series[1:]
>>>>>>> f1f98dda
            )
        )  # see issue #206
        autocorrelations[channel] = math_helpers.correlation(
            od_reading_series[:-1], od_reading_series[1:]
        )

        # warn users that a blank is 0 - maybe this should be an error instead? TODO: link this to a docs page.
        if means[channel] == 0.0:
            logger.warning(
                f"OD reading for PD Channel {channel} is 0.0 - that shouldn't be. Is there a loose connection, or an extra channel in the configuration's [od_config.photodiode_channel] section?"
            )

    logger.debug(f"observed data: {od_reading_series}")
    logger.debug(f"measured mean: {means}")
    logger.debug(f"measured variances: {variances}")
    logger.debug(f"measured autocorrelations: {autocorrelations}")

    return means, variances


def delete_od_blank(unit=None, experiment=None):
    action_name = "od_blank"
    unit = unit or whoami.get_unit_name()
    experiment = experiment or whoami.get_assigned_experiment_name(unit)

    with local_persistant_storage(action_name) as cache:
        if experiment not in cache:
            return

        pubsub.publish(
            f"pioreactor/{unit}/{experiment}/{action_name}/means",
            None,
            qos=pubsub.QOS.AT_LEAST_ONCE,
            retain=True,
        )

        means = loads(cache[experiment])
        for channel, mean in means.items():
            pubsub.publish(
                f"pioreactor/{unit}/{experiment}/{action_name}/mean/{channel}",
                None,
                qos=pubsub.QOS.AT_LEAST_ONCE,
                retain=True,
            )

        del cache[experiment]


def od_blank(
    od_angle_channel1: pt.PdAngleOrREF,
    od_angle_channel2: pt.PdAngleOrREF,
    n_samples: int = 20,
    unit=None,
    experiment=None,
) -> dict[pt.PdChannel, float]:
    action_name = "od_blank"
    logger = create_logger(action_name)
    unit = unit or whoami.get_unit_name()
    experiment = experiment or whoami.get_assigned_experiment_name(unit)
    testing_experiment = whoami.get_testing_experiment_name()

    from pioreactor.background_jobs.od_reading import start_od_reading
    from pioreactor.background_jobs.stirring import start_stirring

    with managed_lifecycle(unit, experiment, action_name):
        with start_od_reading(
            od_angle_channel1,
            od_angle_channel2,
            unit=unit,
            interval=1.5,
            experiment=testing_experiment,  # use testing experiment to not pollute the database (and they would show up in the UI)
            fake_data=whoami.is_testing_env(),
        ) as od_stream, start_stirring(
            unit=unit,
            experiment=testing_experiment,
        ) as st:
            # warm up OD reader
            for count, _ in enumerate(od_stream, start=0):
                if count == 5:
                    break

            st.block_until_rpm_is_close_to_target(timeout=30)

            means, _ = od_statistics(
                od_stream,
                action_name,
                unit=unit,
                experiment=experiment,
                n_samples=n_samples,
                logger=logger,
            )

            with local_persistant_storage(action_name) as cache:
                cache[experiment] = dumps(means)

            for channel, mean in means.items():
                pubsub.publish(
                    f"pioreactor/{unit}/{experiment}/{action_name}/mean/{channel}",
                    encode(
                        structs.ODReading(
                            timestamp=current_utc_datetime(),
                            channel=channel,
                            od=means[channel],
                            angle=config.get("od_config.photodiode_channel", channel, fallback=None),
                        )
                    ),
                    qos=pubsub.QOS.AT_LEAST_ONCE,
                    retain=True,
                )

            # publish to UI
            pubsub.publish(
                f"pioreactor/{unit}/{experiment}/{action_name}/means",
                encode(means),
                qos=pubsub.QOS.AT_LEAST_ONCE,
                retain=True,
            )

            logger.info("Finished reading blank OD.")
            prune_retained_messages(f"pioreactor/{unit}/{testing_experiment}/#")

    return means


@click.group(invoke_without_command=True, name="od_blank")
@click.pass_context
@click.option(
    "--od-angle-channel1",
    default=config.get("od_config.photodiode_channel", "1", fallback=None),
    type=click.STRING,
    show_default=True,
    help="specify the angle(s) between the IR LED(s) and the PD in channel 1, separated by commas. Don't specify if channel is empty.",
)
@click.option(
    "--od-angle-channel2",
    default=config.get("od_config.photodiode_channel", "2", fallback=None),
    type=click.STRING,
    show_default=True,
    help="specify the angle(s) between the IR LED(s) and the PD in channel 2, separated by commas. Don't specify if channel is empty.",
)
@click.option(
    "--n-samples",
    default=30,
    show_default=True,
    help="Number of samples",
)
def click_od_blank(ctx, od_angle_channel1, od_angle_channel2, n_samples: int) -> None:
    """
    Compute statistics about the blank OD time series
    """
    unit = whoami.get_unit_name()
    experiment = whoami.get_assigned_experiment_name(unit)

    if ctx.invoked_subcommand is None:
        od_blank(
            od_angle_channel1,
            od_angle_channel2,
            n_samples=n_samples,
            unit=unit,
            experiment=experiment,
        )


@click_od_blank.command(name="delete")
@click.option(
    "--experiment",
    help="delete particular experiment",
)
def click_delete_od_blank(experiment):
    unit = whoami.get_unit_name()
    experiment = experiment or whoami.get_assigned_experiment_name(unit)

    delete_od_blank(unit, experiment)<|MERGE_RESOLUTION|>--- conflicted
+++ resolved
@@ -77,8 +77,10 @@
             f"pioreactor/{unit}/{experiment}/{action_name}/percent_progress",
             int(count / n_samples * 100),
         )
-<<<<<<< HEAD
         logger.debug(f"Progress: {count/n_samples:.0%}")
+        st.block_until_rpm_is_close_to_target(timeout=40)  # wait for stirring to be reasonable.
+    else:
+        st = nullcontext()  # type: ignore
 
         if count == n_samples:
             break
@@ -94,27 +96,15 @@
         variances[channel] = math_helpers.trimmed_variance(
             math_helpers.residuals_of_simple_linear_regression(
                 list(range(n_samples)), od_reading_series, trimmed=True
-=======
-        st.block_until_rpm_is_close_to_target(timeout=40)  # wait for stirring to be reasonable.
-    else:
-        st = nullcontext()  # type: ignore
-
-    with st:
-        readings = defaultdict(list)
-        angles = {}
-
-        # okay now start collecting
-        for count, batched_reading in enumerate(od_stream, start=1):
-            for channel, reading in batched_reading.ods.items():
-                readings[channel].append(reading.od)
-                angles[channel] = reading.angle
-
-            pubsub.publish(
-                f"pioreactor/{unit}/{experiment}/{action_name}/percent_progress",
-                int(count / n_samples * 100),
-            )
-            logger.debug(f"Progress: {count/n_samples:.0%}")
-
+            )
+        )  # see issue #206
+        autocorrelations[channel] = math_helpers.correlation(
+            od_reading_series[:-1], od_reading_series[1:]
+        )
+
+        # warn users that a blank is 0 - maybe this should be an error instead? TODO: link this to a docs page.
+        if means[channel] == 0.0:
+            logger.warning(f"OD reading for PD Channel {channel} is 0.0 - that shouldn't be. Is there a loose connection, or an extra channel in the configuration's [od_config.photodiode_channel] section?")
             if count == n_samples:
                 break
 
@@ -134,17 +124,6 @@
             )  # see issue #206
             autocorrelations[channel] = math_helpers.correlation(
                 od_reading_series[:-1], od_reading_series[1:]
->>>>>>> f1f98dda
-            )
-        )  # see issue #206
-        autocorrelations[channel] = math_helpers.correlation(
-            od_reading_series[:-1], od_reading_series[1:]
-        )
-
-        # warn users that a blank is 0 - maybe this should be an error instead? TODO: link this to a docs page.
-        if means[channel] == 0.0:
-            logger.warning(
-                f"OD reading for PD Channel {channel} is 0.0 - that shouldn't be. Is there a loose connection, or an extra channel in the configuration's [od_config.photodiode_channel] section?"
             )
 
     logger.debug(f"observed data: {od_reading_series}")
